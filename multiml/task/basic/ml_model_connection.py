""" ModelConnectionTask module.
"""
import numpy as np

from multiml import logger
from multiml.task.basic import MLBaseTask


class ModelConnectionTask(MLBaseTask):
    """ Build a single task connecting with multiple tasks.

    ``ModelConnectionTask`` connects multiple ML tasks considering the
    input/output variables and dependencies of the tasks, then builds a single
    task. ML model of component tasks are trained diferentially, thus
    each ML model must be implemented by the same deep
    learning library, i.e. Keras or Pytorch. Each subtask must contain
      * ``input_var_names``, `output_var_names`` and `true_var_names`,
      * loss function,
    to compile subtask dependencies and data I/O formats. The following
    examples shows a workflow and its attributes, which are automatically
    compiled:

    Examples:
        >>> (input0, input1, input2)
        >>>      |   |        |
        >>>   [subtask0]      |
        >>>       |           |
        >>>   (output0)       |
        >>>       |           |
        >>>   [subtask1]------+
        >>>       |
        >>>   (output1)
        >>> 
        >>> input_var_names = ['input0', 'input1', 'input2']
        >>> output_var_names = ['output0', 'output1']
        >>> input_var_index = [[0, 1], [-1, 2]]
        >>> output_var_index = [[0], [1]]

    Examples:
        >>> task = ModelConnectionTask(subtasks=[your_subtask0, your_subtask2],
        >>>                            optimizer='SGD')
        >>> task.execute()
    """
    def __init__(self,
                 subtasks,
                 use_multi_loss=False,
                 variable_mapping=None,
                 auto_ordering=True,
                 **kwargs):
        """ Constructor of ModelConnectionTask.

        Args:
            subtasks (list): list must contains ordered instance objects
                inherited from ``MLBaseTask``.
            use_multi_loss (bool): If False, intermediate losses are not
                considered in training steps.
            variable_mapping (list(str, str)): Input variables are replaced
                following this list. Used for the case that the input variables
                change from pre-training to main-training (with model connecting).
            auto_ordering (bool): If True, given subtasks are ordered by
                input_var_names and output_var_names automatically.
            **kwargs: Arbitrary keyword arguments passed to ``MLBaseTask``.
        """
        super().__init__(**kwargs)

        if len(subtasks) <= 1:
            raise ValueError('Please provide at least two subtasks.')

        self._subtasks = subtasks
        self._use_multi_loss = use_multi_loss
        self._variable_mapping = variable_mapping
        self._auto_ordering = auto_ordering

        self._cache_var_names = None
        self._input_var_index = None
        self._output_var_index = None

        if self._input_var_names is not None:
            logger.warn(
                'input_var_names is given but it will be set automatically ')
            self._input_var_names = None

        if self._output_var_names is not None:
            logger.warn(
                'output_var_names is given but it will be set automatically ')
            self._output_var_names = None

        if self._pred_var_names is not None:
            logger.warn(
                'pred_var_names is given but it will be set automatically ')
            self._pred_var_names = None

    def compile(self):
        """ Compile subtasks and this task.
        """
        for subtask in self._subtasks:
            subtask.compile()

        super().compile()

    def compile_loss(self):
        """ Compile loss.

        Loss functions are retrieved from subtasks, thus each subtask must
        contain ``loss``. ``loss_weights`` are set according to options:
          * If ``use_multi_loss`` is False, only loss of the last subtask is
            considered with weight = 1.0,
          * If ``use_multi_loss`` is True and ``loss_weights`` is given
            explicitly, given ``loss_weights`` is used.
          * If ``use_multi_loss`` is True and ``loss_weights`` is None,
            ``loss_weights`` is retrieved from each subtask.
        """
        self.ml.loss = []
        self.ml.loss_weights = []

        n_subtasks = len(self._subtasks)

        # Define loss weights for each task
        if self._loss_weights is None or self._use_multi_loss is False:
            task_weights = [1.0 for _ in range(n_subtasks)]
        elif isinstance(self._loss_weights, list):
            task_weights = self._loss_weights
        elif isinstance(self._loss_weights, dict):
            task_weights = [
                self._loss_weights[subtask.task_id]
                for subtask in self._subtasks
            ]

        # Collect loss and weights for the loss from each subtask
        for index in range(n_subtasks):
            subtask = self._subtasks[index]
            task_weight = task_weights[index]

            if type(subtask.ml.loss) is list or type(
                    subtask.ml.loss_weights) is list:
                if type(subtask.ml.loss) != type(subtask.ml.loss_weights):
                    raise ValueError(
                        f"Inconsistent type: loss={type(subtask.ml.loss)}, loss_weights={type(subtask.ml.loss_weights)}"
                    )

                if len(subtask.ml.loss) != len(subtask.ml.loss_weights):
                    raise ValueError(
                        f"Inconsistent list length: loss={len(subtask.ml.loss)}, loss_weights={len(subtask.ml.loss_weights)}"
                    )

            loss_weights = subtask.ml.loss_weights
            if loss_weights is None:
                loss_weights = 1.0

            if self._use_multi_loss or index == n_subtasks - 1:
                if isinstance(subtask.ml.loss, list):
                    self.ml.loss += subtask.ml.loss
                    self.ml.loss_weights += [
                        l * task_weight for l in loss_weights
                    ]
                else:
                    self.ml.loss.append(subtask.ml.loss)
                    self.ml.loss_weights.append(loss_weights * task_weight)

            else:
                # Dummy loss which is not used in backpropagation
                if isinstance(subtask.ml.loss, list):
                    self.ml.loss += [None] * len(subtask.ml.loss)
                    self.ml.loss_weights += [0.0] * len(subtask.ml.loss)
                else:
                    self.ml.loss.append(None)
                    self.ml.loss_weights.append(0.0)

    def compile_var_names(self):
        """ Compile subtask dependencies and I/O variables.
        """
<<<<<<< HEAD

        if self._auto_ordering:
            self.set_ordered_subtasks()

=======
        if self._auto_ordering:
            self.set_ordered_subtasks()
>>>>>>> 97cfe240
        self.set_output_var_index()
        self.set_input_var_index()

        self.true_var_names = []
        for subtask in self._subtasks:
            true_var_names = subtask.true_var_names

            if isinstance(true_var_names, list):
                self.true_var_names += true_var_names
            else:
                self.true_var_names.append(true_var_names)

        super().compile_var_names()

    def set_output_var_index(self):
        """ Set output_var_names and output_var_index.
        """
        self._cache_var_names = []
        self._output_var_index = []
        self._output_var_names = []
        self._pred_var_names = []

        for subtask in self._subtasks:

            output_index = []
            output_var_names = subtask.output_var_names
            pred_var_names = subtask.pred_var_names

            if output_var_names is None:
                continue

            # set output_var_names
            if isinstance(output_var_names, list):
                self._output_var_names += output_var_names
            else:
                self._output_var_names.append(output_var_names)

            # set pred_var_names
            if pred_var_names is None:
                if isinstance(output_var_names, list):
                    self._pred_var_names += output_var_names
                else:
                    self._pred_var_names.append(output_var_names)
            else:
                if isinstance(pred_var_names, list):
                    self._pred_var_names += pred_var_names
                else:
                    self._pred_var_names.append(pred_var_names)

            # set cache_var_names
            if isinstance(output_var_names, str):
                output_var_names = (output_var_names, )

            for output_var_name in output_var_names:
                if output_var_name in self._cache_var_names:
                    logger.error(
                        f'output_var_name: {output_var_name} is duplicated.')
                else:
                    self._cache_var_names.append(output_var_name)
                    output_index.append(
                        self._cache_var_names.index(output_var_name))

            self._output_var_index.append(output_index)

    def set_input_var_index(self):
        """ Set input_var_names and input_var_index.
        """
        self._input_var_index = []
        self._input_var_names = []

        for subtask in self._subtasks:
            input_index = []
            input_var_names = subtask.input_var_names

            if input_var_names is None:
                continue

            if isinstance(input_var_names, str):
                input_var_names = (input_var_names, )

            input_var_names = self._apply_variable_mapping(input_var_names)

            # try tuple matching
            if input_var_names in self._cache_var_names:
                index = self._cache_var_names.index(input_var_names)
                index = (index + 1) * -1
                input_index.append(index)

            else:
                for input_var_name in input_var_names:
                    if input_var_name in self.input_var_names:
                        input_index.append(
                            self.input_var_names.index(input_var_name))

                    elif input_var_name in self._cache_var_names:
                        index = self._cache_var_names.index(input_var_name)
                        index = (index + 1) * -1
                        input_index.append(index)

                    else:
                        self.input_var_names.append(input_var_name)
                        input_index.append(
                            self.input_var_names.index(input_var_name))

            if isinstance(input_var_names, tuple):
                self._input_var_index.append(tuple(input_index))
            else:
                self._input_var_index.append(input_index)

    def set_ordered_subtasks(self):
        """ Order subtasks based on input_var_names and output_var_names.
        """
        import networkx as nx

        def _flatten(data):
            from collections.abc import Iterable
            for v in data:
                if isinstance(v, Iterable) and not isinstance(v, (str, bytes)):
                    yield from _flatten(v)
                else:
                    yield v

        # dag built with subtasks and input/output names
        dag_sub = nx.DiGraph()
        for i_subtask, subtask in enumerate(self._subtasks):
            # Add subtask name
            dag_sub.add_node(i_subtask)

            # Add variable name
            input_var_names = subtask.input_var_names
            if isinstance(input_var_names, str):
                input_var_names = [input_var_names]

            input_var_names = self._apply_variable_mapping(input_var_names)

            for var in _flatten(input_var_names):
                if not dag_sub.has_node('var_' + var):
                    dag_sub.add_node('var_' + var)
                dag_sub.add_edge('var_' + var, i_subtask)

            output_var_names = subtask.output_var_names
            if isinstance(output_var_names, str):
                output_var_names = [output_var_names]

            for var in _flatten(output_var_names):
                if not dag_sub.has_node('var_' + var):
                    dag_sub.add_node('var_' + var)
                dag_sub.add_edge(i_subtask, 'var_' + var)

        # dag built with subtasks
        dag = nx.DiGraph()
        for i_subtask, subtask in enumerate(self._subtasks):
            dag.add_node(i_subtask)

        for node in nx.topological_sort(dag_sub):
            if isinstance(node, int):
                predecessors = set([
                    u for v in dag_sub.predecessors(node)
                    for u in dag_sub.predecessors(v)
                ])
                for v in predecessors:
                    dag.add_edge(v, node)

                successors = set([
                    u for v in dag_sub.successors(node)
                    for u in dag_sub.successors(v)
                ])
                for v in successors:
                    dag.add_edge(node, v)

        new_subtasks = []
        for i_subtask in nx.topological_sort(dag):
            new_subtasks.append(self._subtasks[i_subtask])

        self._subtasks = new_subtasks

        if isinstance(self._loss_weights, list):
            new_loss_weights = []
            for i_subtask in nx.topological_sort(dag):
                new_loss_weights.append(self._loss_weights[i_subtask])

            self._loss_weights = new_loss_weights

    def _apply_variable_mapping(self, input_vars):
        """ Convert variable name by given mapping.
        """
        if self._variable_mapping is None:
            return input_vars

        is_tuple = False
        if isinstance(input_vars, tuple):
            is_tuple = True

        ret = []
        if isinstance(input_vars[0], list):
            for v in input_vars:
                ret.append(self._apply_variable_mapping(v))
            return ret

        for input_var in input_vars:
            for (v_from, v_to) in self._variable_mapping:
                if v_from == input_var:
                    input_var = v_to
                    break
            ret.append(input_var)

        if is_tuple:
            ret = tuple(ret)

        return ret<|MERGE_RESOLUTION|>--- conflicted
+++ resolved
@@ -169,15 +169,9 @@
     def compile_var_names(self):
         """ Compile subtask dependencies and I/O variables.
         """
-<<<<<<< HEAD
-
         if self._auto_ordering:
             self.set_ordered_subtasks()
 
-=======
-        if self._auto_ordering:
-            self.set_ordered_subtasks()
->>>>>>> 97cfe240
         self.set_output_var_index()
         self.set_input_var_index()
 
