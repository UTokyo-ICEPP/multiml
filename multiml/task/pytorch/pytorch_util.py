--- conflicted
+++ resolved
@@ -45,12 +45,8 @@
         logger.info(f'EarlyStopping with {self.patience}')
 
     def __call__(self, val_loss, model):
-<<<<<<< HEAD
-=======
         if self.patience is None:
             return False
-
->>>>>>> ac05224e
         score = -val_loss
 
         if self.best_score is None:
