import copy
from multiml import logger
from ..basic import ModelConnectionTask
from . import PytorchBaseTask
from multiml.task.pytorch import pytorch_util as util
import torch
import numpy as np
from tqdm import tqdm


class PytorchASNGNASTask(ModelConnectionTask, PytorchBaseTask):
    def __init__(
            self,
            # lam, delta_init_factor, alpha, range_restriction = True,  clipping_value = None,
            asng_args,
            **kwargs):
        """

        Args:
            subtasks (list): list of task instances.
            **kwargs: Arbitrary keyword arguments.
        """
        super().__init__(**kwargs)
        self._task_id = 'ASNG-NAS'
        self.task_ids = [subtask.task_id for subtask in self._subtasks]
        self.subtask_ids = [subtask.subtask_ids for subtask in self._subtasks]

        self.lam = asng_args['lam']
        self.delta_init_factor = asng_args['delta_init_factor']
        self.alpha = asng_args['alpha']
        self.range_restriction = asng_args['range_restriction']
        self.clipping_value = asng_args['clipping_value']

    def build_model(self):
        from multiml.task.pytorch.modules import ASNGModel
        models = [subtask.ml.model for subtask in self._subtasks]

        self._model = ASNGModel(
            lam=self.lam,
            delta_init_factor=self.delta_init_factor,
            alpha=self.alpha,
            range_restriction=self.range_restriction,
            models=models,
            input_var_index=self._input_var_index,
            output_var_index=self._output_var_index,
        )

    def set_most_likely(self):
        self.ml.model.set_most_likely()

    def best_model(self):
        c_cat, c_int = self.ml.model.get_most_likely()

        best_task_ids = []
        best_subtask_ids = []

        for idx, best_idx in enumerate(c_cat.argmax(axis=1)):
            best_task_ids.append(self.task_ids[idx])
            best_subtask_ids.append(self.subtask_ids[idx][best_idx])

        return best_task_ids, best_subtask_ids

    def get_most_likely(self):
        return self.ml.model.get_most_likely()

    def get_thetas(self):
        return self.ml.model.asng.get_thetas()

    def fit(self,
            train_data=None,
            valid_data=None,
            dataloaders=None,
            valid_step=1,
            sampler=None,
            rank=None,
            **kwargs):
        """ Train model over epoch.

        This methods train and valid model over epochs by calling
        ``train_model()`` method. train and valid need to be provided by
        ``train_data`` and ``valid_data`` options, or ``dataloaders`` option.

        Args:
            train_data (ndarray): If ``train_data`` is given, data are converted
                to ``TendorDataset`` and set to ``dataloaders['train']``.
            valid_data (ndarray): If ``valid_data`` is given, data are converted
                to ``TendorDataset`` and set to ``dataloaders['valid']``.
            dataloaders (dict): dict of dataloaders, dict(train=xxx, valid=yyy).
            valid_step (int): step to process validation.
            sampler (obf): sampler to execute ``set_epoch()``.
            kwargs (dict): arbitrary args passed to ``train_model()``.

        Returns:
            list: history data of train and valid.
        """

        dataloaders = dict(train=self.prepare_dataloader(train_data, 'train'),
                           valid=self.prepare_dataloader(valid_data, 'valid'))

        test_data = self.get_input_true_data(phase=None)
        test_dataloader = self.prepare_dataloader(test_data, phase='test')

        early_stopping = util.ASNG_EarlyStopping(patience=self._max_patience)
        self._scaler = torch.cuda.amp.GradScaler(enabled=self._is_gpu)

        if self.ml.model is None:
            raise AttributeError('model is not defined')

        if self.ml.optimizer is None:
            raise AttributeError('optimizer is not defined')

        if self.ml.loss is None:
            raise AttributeError('loss is not defined')

        logger.info(f'self.ml.loss is           {self.ml.loss}')
        logger.info(f'self.ml.loss_weights is   {self.ml.loss_weights}')
        logger.info(f'self.ml.multi_loss   is   {self.ml.multi_loss}')
        logger.info(f'self.ml.optimizer    is   {self.ml.optimizer}')
        logger.info(f'self._metrics is  {self._metrics}')

        history = {'train': [], 'valid': [], 'test': []}
        losses = np.zeros(self.asng().get_lambda())

        if 'lr' in self._metrics:
            lr = [f'{p["lr"]:.2e}' for p in self.ml.optimizer.param_groups]
            results['lr'] = f'{lr}'

        disable_tqdm = True
        if self._verbose is None:
            if logger.MIN_LEVEL <= logger.DEBUG:
                disable_tqdm = False
        elif self._verbose == 1:
            disable_tqdm = False
        disable_tqdm = False

        logger.info(
            f'dataset(train/valid/test) len is {len(dataloaders["train"])}/{len(dataloaders["valid"])}/{len(test_dataloader)}'
        )

        dummy = 0.0

        self._n_burn_in = 5

        for epoch in range(1, self._num_epochs + 1):
            results_train = training_results(self._metrics, self.ml.multi_loss,
                                             len(self.true_var_names))
            results_valid = training_results(self._metrics, self.ml.multi_loss,
                                             len(self.true_var_names))
            results_test = training_results(self._metrics, self.ml.multi_loss,
                                            len(self.true_var_names))

            if sampler is not None:
                sampler.set_epoch(epoch)

            #pbar_args = dict(total=min(len(dataloaders['train']), len(dataloaders['valid'])) + len(test_dataloader) + 1,
            pbar_args = dict(
                total=min(len(dataloaders['train']), len(
                    dataloaders['valid'])) + 1,
                unit=' batch',
                ncols=250,
                bar_format=
                "{desc}: {percentage:3.0f}%| {n_fmt: >4}/{total_fmt: >4} [{rate_fmt: >16}{postfix}]",
                disable=disable_tqdm)
            pbar_desc = f'Epoch[{epoch: >4}/{self._num_epochs}] ASNG'

            # training
            with tqdm(**pbar_args) as pbar:
                pbar.set_description(pbar_desc)

                for train_data, valid_data in zip(dataloaders['train'],
                                                  dataloaders['valid']):
                    ### train
                    self.ml.model.set_fix(False)
                    self.ml.model.train()
<<<<<<< HEAD
                    loss_train, train_result = self._step_train(
                        True, train_data[input_index], train_data[true_index],
                        rank)
                    self._step_optimizer(loss_train)
                    del loss_train
                    results_train.update_results(
                        train_result,
                        util.inputs_size(train_data[input_index]))

                    ### validation -> theta update
                    self.ml.model.eval()
                    with torch.no_grad():
                        loss_valid, valid_result = self._step_train(
                            False, valid_data[input_index],
                            valid_data[true_index], rank)
                        self.ml.model.update_theta(np.array(loss_valid))
                        del loss_valid
                        results_valid.update_results(
                            valid_result,
                            util.inputs_size(valid_data[input_index]))

                    loss_train_ = results_train.get_running_loss()
                    loss_valid_ = results_valid.get_running_loss()
=======
                    loss_train, batch_result = self._step_train(
                        True, train_data, rank)
                    self._step_optimizer(loss_train)
                    results_train.update_results(batch_result)

                    ### validation -> theta update
                    self.ml.model.eval()
                    loss_valid, batch_result = self._step_train(
                        False, valid_data, rank)
                    self.ml.model.update_theta(
                        np.array(loss_valid),
                        range_restriction=True)  # FIXME :
                    results_valid.update_results(batch_result)

                    loss_train = results_train.get_running_loss()
                    loss_valid = results_valid.get_running_loss()
>>>>>>> ac05224e

                    theta_cats, theta_ints = self.ml.model.get_thetas()
                    theta_cat0 = '/'.join(f'{v:.2f}' for v in theta_cats[0])
                    theta_cat1 = '/'.join(f'{v:.2f}' for v in theta_cats[1])
                    subloss_train = '/'.join(
                        f'{v:.2e}' for v in results_train.get_subloss())
                    subloss_valid = '/'.join(
                        f'{v:.2e}' for v in results_valid.get_subloss())
                    # subloss_train = f'{train_result["loss"]:.2e}'

                    pbar.set_postfix(
                        loss=
                        f'{loss_train_:.2e}/{loss_valid_:.2e} {subloss_train}',
                        c0=theta_cat0,
                        c1=theta_cat1)
                    #pbar.set_postfix( train = f'{loss_train:.2e}', valid = f'{loss_valid:.2e}', test = f'{dummy:.2e}')
                    pbar.update(1)

                # test
                # for test_data in test_dataloader:

<<<<<<< HEAD
                #     ### validation -> theta update
                #     self.ml.model.eval()
                #     loss_test, batch_result = self._step_train(False, test_data[input_index], test_data[true_index], rank)
                #     results_test.update_results(batch_result, util.inputs_size(test_data[input_index]))

                #     loss_test = results_test.get_running_loss()

                #     pbar.set_postfix(loss=f'{loss_train:.2e}/{loss_valid:.2e}/{loss_test:.2e}', c0=theta_cat0, c1=theta_cat1)
                #     # pbar.set_postfix( train = f'{loss_train:.2e}', valid = f'{loss_valid:.2e}', test = f'{loss_test:.2e}')
                #     pbar.update(1)
=======
                    ### validation -> theta update
                    self.ml.model.eval()
                    loss_test, batch_result = self._step_train(
                        False, test_data, rank)
                    results_test.update_results(batch_result)
>>>>>>> ac05224e

                history['train'].append(results_train.get_results())
                history['valid'].append(results_valid.get_results())
                history['test'].append(results_valid.get_results())

                if self._early_stopping:
                    is_early_stopping = early_stopping(
                        results_valid.get_running_loss(), self.ml.model)
                    es_counter = early_stopping.counter

                    is_asng_stopping = self.ml.model.asng.check_converge()
                    asng_counter = self.ml.model.asng.converge_counter()

                    pbar.set_postfix(
                        loss=
                        f'{loss_train_:.2e}/{loss_valid_:.2e} {subloss_train}',
                        c0=theta_cat0,
                        c1=theta_cat1,
                        pcnt=f'{es_counter:2d}/{asng_counter:2d}')
                    pbar.update(1)

                    if is_early_stopping and is_asng_stopping:

                        break
                else:
                    pbar.set_postfix(
                        loss=
                        f'{loss_train_:.2e}/{loss_valid_:.2e} {subloss_train}',
                        c0=theta_cat0,
                        c1=theta_cat1)
                    pbar.update(1)

            if self._scheduler is not None:
                self.ml.scheduler.step()

        if self._early_stopping:
            logger.info(f'early stopping... at epoch = {epoch}')
            best_model = early_stopping.best_model.state_dict()
            theta_cat, theta_int = early_stopping.get_thetas()
            self.ml.model.load_state_dict(copy.deepcopy(best_model))
            self.ml.model.set_thetas(theta_cat, theta_int)
            self.ml.model.set_most_likely()

        return history

    def _step_train(self, is_train, data, rank):
        if rank is None:
            rank = self._device

<<<<<<< HEAD
=======
        self.ml.model.train()
        inputs_data, labels_data = data
>>>>>>> ac05224e
        inputs = self.add_device(inputs_data, rank)
        labels = self.add_device(labels_data, rank)

        self.ml.optimizer.zero_grad()

        result = {}
        result['batch_size'] = util.inputs_size(inputs_data)

        with torch.set_grad_enabled(is_train):
            with torch.cuda.amp.autocast(self._is_gpu and self._amp):
                outputs = self.step_model(inputs)
                loss = []
                subloss = []
                for output in outputs:
                    if self._pred_index is not None:
                        output = self._select_pred_data(output)
                    loss_result = self.step_loss(output, labels)
                    loss.append(loss_result['loss'])
                    subloss.append(loss_result['subloss'])

                result['loss'] = np.mean([l.item() for l in loss])

            if 'subloss' in self._metrics:
                result['subloss'] = list(
                    np.mean([[s.item() for s in sub] for sub in subloss],
                            axis=0))

            if 'acc' in self._metrics:
                result['acc'] = []
                if self.ml.multi_loss:
                    for output in outputs:
                        acc = []
                        for out, label in zip(output, labels):
                            _, preds = torch.max(out, 1)
                            corrects = torch.sum(preds == label.data)
                            acc.append(corrects.item())
                        results['acc'].append(acc)
                    results['acc'] = list(np.mean(results['acc'], axis=0))
                else:
                    for output in outputs:
                        _, preds = torch.max(output, 1)
                        corrects = torch.sum(preds == labels.data)
                        result['acc'].append(corrects.item())
                    results['acc'] = np.mean(results['acc'])
        return loss, result

    def step_epoch(self, epoch, phase, dataloader, label):
        self.ml.model.set_most_likely()
        outputs = super().step_epoch(epoch, phase, dataloader, label)
        return outputs

    def _step_optimizer(self, losses):
        loss = 0.
        for l in losses:
            loss += l / self.lam

        if self._is_gpu and self._amp:
            self._scaler.scale(loss).backward()
            del loss
            if self.clipping_value is not None:
                self._scaler.unscale_(self.ml.optimizer)
                torch.nn.utils.clip_grad_norm_(self.ml.model.parameters(),
                                               self.clipping_value)
            self._scaler.step(self.ml.optimizer)
            self._scaler.update()
        else:
            loss.backward()
            del loss
            if self.clipping_value is not None:
                torch.nn.utils.clip_grad_norm_(self.ml.model.parameters(),
                                               self.clipping_value)
            self.ml.optimizer.step()

    def finalize(self):
        c_cat, c_int = self.asng().most_likely_value()
        c_idx = c_cat.argmax(axis=1)

        # result['task_ids'].append(task_id)
        # result['subtask_ids'].append(subtask_id)
        # result['subtask_hps'].append(hps)
        # result['metric_value'] = metric

    def get_submodel_names(self):
        return [v.subtask_id for v in self._subtasks]

    def get_submodel(self, i_models):
        return self._subtasks[i_models]

    def asng(self):
        return self.ml.model.asng


class training_results:
    def __init__(self, _metrics, is_multi_loss, len_true_var_names):
        self.epoch_loss = 0.0
        self.epoch_corrects = 0.0
        self.total = 0.0
        self.is_multi_loss = is_multi_loss
        self._metrics = _metrics
        if self.is_multi_loss:
            self.epoch_subloss = [0.0] * len_true_var_names
            self.epoch_corrects = [0] * len_true_var_names
            self.running_subloss = [0.0] * len_true_var_names

    def get_results(self):
        results = self.results
        return results

    def get_running_loss(self):
        rl = self.running_loss
        return rl

    def get_subloss(self):
        rl = self.running_subloss
        return rl

    def update_results(self, batch_result):
        self.results = {}

<<<<<<< HEAD
        self.total += input_size
        self.epoch_loss += batch_result['loss'].item() * input_size
=======
        self.total += batch_result['batch_size']
        self.epoch_loss = batch_result['loss'] * batch_result['batch_size']
>>>>>>> ac05224e
        self.running_loss = self.epoch_loss / self.total
        self.results['loss'] = f'{self.running_loss:.2e}'

        if 'subloss' in self._metrics:
            self.results['subloss'] = []
            for index, subloss in enumerate(batch_result['subloss']):
                self.epoch_subloss[index] += subloss * input_size
                self.running_subloss[
                    index] = self.epoch_subloss[index] / self.total
                self.results['subloss'].append(
                    f'{self.running_subloss[index]:.2e}')

        if 'acc' in self._metrics:
            if self.is_multi_loss:
                self.results['acc'] = []
                for index, acc in enumerate(batch_result['acc']):
                    self.epoch_corrects[index] += acc
                    accuracy = self.epoch_corrects[index] / self.total
                    self.results['acc'].append(f'{accuracy:.2e}')
            else:
                self.epoch_corrects += batch_result['acc']
                accuracy = self.epoch_corrects / self.total
                self.results['acc'] = f'{accuracy:.2e}'<|MERGE_RESOLUTION|>--- conflicted
+++ resolved
@@ -172,48 +172,24 @@
                     ### train
                     self.ml.model.set_fix(False)
                     self.ml.model.train()
-<<<<<<< HEAD
-                    loss_train, train_result = self._step_train(
-                        True, train_data[input_index], train_data[true_index],
-                        rank)
+                    loss_train, batch_result = self._step_train(
+                        True, train_data, rank)
                     self._step_optimizer(loss_train)
-                    del loss_train
-                    results_train.update_results(
-                        train_result,
-                        util.inputs_size(train_data[input_index]))
+                    
+                    results_train.update_results(batch_result)
 
                     ### validation -> theta update
                     self.ml.model.eval()
                     with torch.no_grad():
-                        loss_valid, valid_result = self._step_train(
-                            False, valid_data[input_index],
-                            valid_data[true_index], rank)
-                        self.ml.model.update_theta(np.array(loss_valid))
-                        del loss_valid
-                        results_valid.update_results(
-                            valid_result,
-                            util.inputs_size(valid_data[input_index]))
-
-                    loss_train_ = results_train.get_running_loss()
-                    loss_valid_ = results_valid.get_running_loss()
-=======
-                    loss_train, batch_result = self._step_train(
-                        True, train_data, rank)
-                    self._step_optimizer(loss_train)
-                    results_train.update_results(batch_result)
-
-                    ### validation -> theta update
-                    self.ml.model.eval()
-                    loss_valid, batch_result = self._step_train(
-                        False, valid_data, rank)
-                    self.ml.model.update_theta(
-                        np.array(loss_valid),
-                        range_restriction=True)  # FIXME :
-                    results_valid.update_results(batch_result)
+                        loss_valid, batch_result = self._step_train(
+                            False, valid_data, rank)
+                        self.ml.model.update_theta(
+                            np.array(loss_valid),
+                            range_restriction=True)  # FIXME :
+                        results_valid.update_results(batch_result)
 
                     loss_train = results_train.get_running_loss()
                     loss_valid = results_valid.get_running_loss()
->>>>>>> ac05224e
 
                     theta_cats, theta_ints = self.ml.model.get_thetas()
                     theta_cat0 = '/'.join(f'{v:.2f}' for v in theta_cats[0])
@@ -222,37 +198,22 @@
                         f'{v:.2e}' for v in results_train.get_subloss())
                     subloss_valid = '/'.join(
                         f'{v:.2e}' for v in results_valid.get_subloss())
-                    # subloss_train = f'{train_result["loss"]:.2e}'
 
                     pbar.set_postfix(
                         loss=
                         f'{loss_train_:.2e}/{loss_valid_:.2e} {subloss_train}',
                         c0=theta_cat0,
                         c1=theta_cat1)
-                    #pbar.set_postfix( train = f'{loss_train:.2e}', valid = f'{loss_valid:.2e}', test = f'{dummy:.2e}')
                     pbar.update(1)
 
-                # test
-                # for test_data in test_dataloader:
-
-<<<<<<< HEAD
+                # # test
+                # # for test_data in test_dataloader:
+
                 #     ### validation -> theta update
                 #     self.ml.model.eval()
-                #     loss_test, batch_result = self._step_train(False, test_data[input_index], test_data[true_index], rank)
-                #     results_test.update_results(batch_result, util.inputs_size(test_data[input_index]))
-
-                #     loss_test = results_test.get_running_loss()
-
-                #     pbar.set_postfix(loss=f'{loss_train:.2e}/{loss_valid:.2e}/{loss_test:.2e}', c0=theta_cat0, c1=theta_cat1)
-                #     # pbar.set_postfix( train = f'{loss_train:.2e}', valid = f'{loss_valid:.2e}', test = f'{loss_test:.2e}')
-                #     pbar.update(1)
-=======
-                    ### validation -> theta update
-                    self.ml.model.eval()
-                    loss_test, batch_result = self._step_train(
-                        False, test_data, rank)
-                    results_test.update_results(batch_result)
->>>>>>> ac05224e
+                #     loss_test, batch_result = self._step_train(
+                #         False, test_data, rank)
+                #     results_test.update_results(batch_result)
 
                 history['train'].append(results_train.get_results())
                 history['valid'].append(results_valid.get_results())
@@ -302,11 +263,8 @@
         if rank is None:
             rank = self._device
 
-<<<<<<< HEAD
-=======
         self.ml.model.train()
         inputs_data, labels_data = data
->>>>>>> ac05224e
         inputs = self.add_device(inputs_data, rank)
         labels = self.add_device(labels_data, rank)
 
@@ -426,13 +384,8 @@
     def update_results(self, batch_result):
         self.results = {}
 
-<<<<<<< HEAD
-        self.total += input_size
-        self.epoch_loss += batch_result['loss'].item() * input_size
-=======
         self.total += batch_result['batch_size']
         self.epoch_loss = batch_result['loss'] * batch_result['batch_size']
->>>>>>> ac05224e
         self.running_loss = self.epoch_loss / self.total
         self.results['loss'] = f'{self.running_loss:.2e}'
 
